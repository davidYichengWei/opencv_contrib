/*
By downloading, copying, installing or using the software you agree to this
license. If you do not agree to this license, do not download, install,
copy or use the software.

                          License Agreement
               For Open Source Computer Vision Library
                       (3-clause BSD License)

Copyright (C) 2013, OpenCV Foundation, all rights reserved.
Third party copyrights are property of their respective owners.

Redistribution and use in source and binary forms, with or without modification,
are permitted provided that the following conditions are met:

  * Redistributions of source code must retain the above copyright notice,
    this list of conditions and the following disclaimer.

  * Redistributions in binary form must reproduce the above copyright notice,
    this list of conditions and the following disclaimer in the documentation
    and/or other materials provided with the distribution.

  * Neither the names of the copyright holders nor the names of the contributors
    may be used to endorse or promote products derived from this software
    without specific prior written permission.

This software is provided by the copyright holders and contributors "as is" and
any express or implied warranties, including, but not limited to, the implied
warranties of merchantability and fitness for a particular purpose are
disclaimed. In no event shall copyright holders or contributors be liable for
any direct, indirect, incidental, special, exemplary, or consequential damages
(including, but not limited to, procurement of substitute goods or services;
loss of use, data, or profits; or business interruption) however caused
and on any theory of liability, whether in contract, strict liability,
or tort (including negligence or otherwise) arising in any way out of
the use of this software, even if advised of the possibility of such damage.
*/

#include "precomp.hpp"
#include "opencv2/aruco.hpp"
#include <opencv2/core.hpp>
#include <opencv2/imgproc.hpp>

#include "apriltag_quad_thresh.hpp"
#include "zarray.hpp"

//#define APRIL_DEBUG
#ifdef APRIL_DEBUG
#include "opencv2/imgcodecs.hpp"
#endif

namespace cv {
namespace aruco {

using namespace std;


/**
  *
  */
DetectorParameters::DetectorParameters()
    : adaptiveThreshWinSizeMin(3),
      adaptiveThreshWinSizeMax(23),
      adaptiveThreshWinSizeStep(10),
      adaptiveThreshConstant(7),
      minMarkerPerimeterRate(0.03),
      maxMarkerPerimeterRate(4.),
      polygonalApproxAccuracyRate(0.03),
      minCornerDistanceRate(0.05),
      minDistanceToBorder(3),
      minMarkerDistanceRate(0.05),
      cornerRefinementMethod(CORNER_REFINE_NONE),
      cornerRefinementWinSize(5),
      cornerRefinementMaxIterations(30),
      cornerRefinementMinAccuracy(0.1),
      markerBorderBits(1),
      perspectiveRemovePixelPerCell(4),
      perspectiveRemoveIgnoredMarginPerCell(0.13),
      maxErroneousBitsInBorderRate(0.35),
      minOtsuStdDev(5.0),
      errorCorrectionRate(0.6),
      aprilTagQuadDecimate(0.0),
      aprilTagQuadSigma(0.0),
      aprilTagMinClusterPixels(5),
      aprilTagMaxNmaxima(10),
      aprilTagCriticalRad( (float)(10* CV_PI /180) ),
      aprilTagMaxLineFitMse(10.0),
      aprilTagMinWhiteBlackDiff(5),
      aprilTagDeglitch(0),
      detectInvertedMarker(false){}


/**
  * @brief Create a new set of DetectorParameters with default values.
  */
Ptr<DetectorParameters> DetectorParameters::create() {
    Ptr<DetectorParameters> params = makePtr<DetectorParameters>();
    return params;
}


/**
  * @brief Convert input image to gray if it is a 3-channels image
  */
static void _convertToGrey(InputArray _in, OutputArray _out) {

    CV_Assert(_in.type() == CV_8UC1 || _in.type() == CV_8UC3);

    if(_in.type() == CV_8UC3)
        cvtColor(_in, _out, COLOR_BGR2GRAY);
    else
        _in.copyTo(_out);
}


/**
  * @brief Threshold input image using adaptive thresholding
  */
static void _threshold(InputArray _in, OutputArray _out, int winSize, double constant) {

    CV_Assert(winSize >= 3);
    if(winSize % 2 == 0) winSize++; // win size must be odd
    adaptiveThreshold(_in, _out, 255, ADAPTIVE_THRESH_MEAN_C, THRESH_BINARY_INV, winSize, constant);
}


/**
  * @brief Given a tresholded image, find the contours, calculate their polygonal approximation
  * and take those that accomplish some conditions
  */
static void _findMarkerContours(InputArray _in, vector< vector< Point2f > > &candidates,
                                vector< vector< Point > > &contoursOut, double minPerimeterRate,
                                double maxPerimeterRate, double accuracyRate,
                                double minCornerDistanceRate, int minDistanceToBorder) {

    CV_Assert(minPerimeterRate > 0 && maxPerimeterRate > 0 && accuracyRate > 0 &&
              minCornerDistanceRate >= 0 && minDistanceToBorder >= 0);

    // calculate maximum and minimum sizes in pixels
    unsigned int minPerimeterPixels =
        (unsigned int)(minPerimeterRate * max(_in.getMat().cols, _in.getMat().rows));
    unsigned int maxPerimeterPixels =
        (unsigned int)(maxPerimeterRate * max(_in.getMat().cols, _in.getMat().rows));

    Mat contoursImg;
    _in.getMat().copyTo(contoursImg);
    vector< vector< Point > > contours;
    findContours(contoursImg, contours, RETR_LIST, CHAIN_APPROX_NONE);
    // now filter list of contours
    for(unsigned int i = 0; i < contours.size(); i++) {
        // check perimeter
        if(contours[i].size() < minPerimeterPixels || contours[i].size() > maxPerimeterPixels)
            continue;

        // check is square and is convex
        vector< Point > approxCurve;
        approxPolyDP(contours[i], approxCurve, double(contours[i].size()) * accuracyRate, true);
        if(approxCurve.size() != 4 || !isContourConvex(approxCurve)) continue;

        // check min distance between corners
        double minDistSq =
            max(contoursImg.cols, contoursImg.rows) * max(contoursImg.cols, contoursImg.rows);
        for(int j = 0; j < 4; j++) {
            double d = (double)(approxCurve[j].x - approxCurve[(j + 1) % 4].x) *
                           (double)(approxCurve[j].x - approxCurve[(j + 1) % 4].x) +
                       (double)(approxCurve[j].y - approxCurve[(j + 1) % 4].y) *
                           (double)(approxCurve[j].y - approxCurve[(j + 1) % 4].y);
            minDistSq = min(minDistSq, d);
        }
        double minCornerDistancePixels = double(contours[i].size()) * minCornerDistanceRate;
        if(minDistSq < minCornerDistancePixels * minCornerDistancePixels) continue;

        // check if it is too near to the image border
        bool tooNearBorder = false;
        for(int j = 0; j < 4; j++) {
            if(approxCurve[j].x < minDistanceToBorder || approxCurve[j].y < minDistanceToBorder ||
               approxCurve[j].x > contoursImg.cols - 1 - minDistanceToBorder ||
               approxCurve[j].y > contoursImg.rows - 1 - minDistanceToBorder)
                tooNearBorder = true;
        }
        if(tooNearBorder) continue;

        // if it passes all the test, add to candidates vector
        vector< Point2f > currentCandidate;
        currentCandidate.resize(4);
        for(int j = 0; j < 4; j++) {
            currentCandidate[j] = Point2f((float)approxCurve[j].x, (float)approxCurve[j].y);
        }
        candidates.push_back(currentCandidate);
        contoursOut.push_back(contours[i]);
    }
}


/**
  * @brief Assure order of candidate corners is clockwise direction
  */
static void _reorderCandidatesCorners(vector< vector< Point2f > > &candidates) {

    for(unsigned int i = 0; i < candidates.size(); i++) {
        double dx1 = candidates[i][1].x - candidates[i][0].x;
        double dy1 = candidates[i][1].y - candidates[i][0].y;
        double dx2 = candidates[i][2].x - candidates[i][0].x;
        double dy2 = candidates[i][2].y - candidates[i][0].y;
        double crossProduct = (dx1 * dy2) - (dy1 * dx2);

        if(crossProduct < 0.0) { // not clockwise direction
            swap(candidates[i][1], candidates[i][3]);
        }
    }
}


/**
  * @brief Check candidates that are too close to each other, save the potential candidates
  *        (i.e. biggest/smallest contour) and remove the rest
  */
static void _filterTooCloseCandidates(const vector< vector< Point2f > > &candidatesIn,
                                      vector< vector< vector< Point2f > > > &candidatesSetOut,
                                      const vector< vector< Point > > &contoursIn,
                                      vector< vector< vector< Point > > > &contoursSetOut,
                                      double minMarkerDistanceRate, bool detectInvertedMarker) {

    CV_Assert(minMarkerDistanceRate >= 0);

    vector<int> candGroup;
    candGroup.resize(candidatesIn.size(), -1);
    vector< vector<unsigned int> > groupedCandidates;
    for(unsigned int i = 0; i < candidatesIn.size(); i++) {
        for(unsigned int j = i + 1; j < candidatesIn.size(); j++) {

            int minimumPerimeter = min((int)contoursIn[i].size(), (int)contoursIn[j].size() );

            // fc is the first corner considered on one of the markers, 4 combinations are possible
            for(int fc = 0; fc < 4; fc++) {
                double distSq = 0;
                for(int c = 0; c < 4; c++) {
                    // modC is the corner considering first corner is fc
                    int modC = (c + fc) % 4;
                    distSq += (candidatesIn[i][modC].x - candidatesIn[j][c].x) *
                                  (candidatesIn[i][modC].x - candidatesIn[j][c].x) +
                              (candidatesIn[i][modC].y - candidatesIn[j][c].y) *
                                  (candidatesIn[i][modC].y - candidatesIn[j][c].y);
                }
                distSq /= 4.;

                // if mean square distance is too low, remove the smaller one of the two markers
                double minMarkerDistancePixels = double(minimumPerimeter) * minMarkerDistanceRate;
                if(distSq < minMarkerDistancePixels * minMarkerDistancePixels) {

                    // i and j are not related to a group
                    if(candGroup[i]<0 && candGroup[j]<0){
                        // mark candidates with their corresponding group number
                        candGroup[i] = candGroup[j] = (int)groupedCandidates.size();

                        // create group
                        vector<unsigned int> grouped;
                        grouped.push_back(i);
                        grouped.push_back(j);
                        groupedCandidates.push_back( grouped );
                    }
                    // i is related to a group
                    else if(candGroup[i] > -1 && candGroup[j] == -1){
                        int group = candGroup[i];
                        candGroup[j] = group;

                        // add to group
                        groupedCandidates[group].push_back( j );
                    }
                    // j is related to a group
                    else if(candGroup[j] > -1 && candGroup[i] == -1){
                        int group = candGroup[j];
                        candGroup[i] = group;

                        // add to group
                        groupedCandidates[group].push_back( i );
                    }
                }
            }
        }
    }

    // save possible candidates
    candidatesSetOut.clear();
    contoursSetOut.clear();

    vector< vector< Point2f > > biggerCandidates;
    vector< vector< Point > > biggerContours;
    vector< vector< Point2f > > smallerCandidates;
    vector< vector< Point > > smallerContours;

    // save possible candidates
    for( unsigned int i = 0; i < groupedCandidates.size(); i++ ) {
        int smallerIdx = groupedCandidates[i][0];
        int biggerIdx = -1;

        // evaluate group elements
        for( unsigned int j = 1; j < groupedCandidates[i].size(); j++ ) {
            size_t currPerim = contoursIn[ groupedCandidates[i][j] ].size();

            // check if current contour is bigger
            if ( biggerIdx < 0 )
                biggerIdx = groupedCandidates[i][j];
            else if(currPerim >= contoursIn[ biggerIdx ].size())
                biggerIdx = groupedCandidates[i][j];

            // check if current contour is smaller
            if(currPerim < contoursIn[ smallerIdx ].size() && detectInvertedMarker)
                smallerIdx = groupedCandidates[i][j];
        }
        // add contours und candidates
        if(biggerIdx > -1){

            biggerCandidates.push_back(candidatesIn[biggerIdx]);
            biggerContours.push_back(contoursIn[biggerIdx]);

            if( detectInvertedMarker ){
                smallerCandidates.push_back(candidatesIn[smallerIdx]);
                smallerContours.push_back(contoursIn[smallerIdx]);
            }
        }
    }
    // to preserve the structure :: candidateSet< defaultCandidates, whiteCandidates >
    // default candidates
    candidatesSetOut.push_back(biggerCandidates);
    contoursSetOut.push_back(biggerContours);
    // white candidates
    candidatesSetOut.push_back(smallerCandidates);
    contoursSetOut.push_back(smallerContours);
}

/**
 * @brief Initial steps on finding square candidates
 */
static void _detectInitialCandidates(const Mat &grey, vector< vector< Point2f > > &candidates,
                                     vector< vector< Point > > &contours,
                                     const Ptr<DetectorParameters> &params) {

    CV_Assert(params->adaptiveThreshWinSizeMin >= 3 && params->adaptiveThreshWinSizeMax >= 3);
    CV_Assert(params->adaptiveThreshWinSizeMax >= params->adaptiveThreshWinSizeMin);
    CV_Assert(params->adaptiveThreshWinSizeStep > 0);

    // number of window sizes (scales) to apply adaptive thresholding
    int nScales =  (params->adaptiveThreshWinSizeMax - params->adaptiveThreshWinSizeMin) /
                      params->adaptiveThreshWinSizeStep + 1;

    vector< vector< vector< Point2f > > > candidatesArrays((size_t) nScales);
    vector< vector< vector< Point > > > contoursArrays((size_t) nScales);

    ////for each value in the interval of thresholding window sizes
    parallel_for_(Range(0, nScales), [&](const Range& range) {
        const int begin = range.start;
        const int end = range.end;

        for (int i = begin; i < end; i++) {
            int currScale = params->adaptiveThreshWinSizeMin + i * params->adaptiveThreshWinSizeStep;
            // threshold
            Mat thresh;
            _threshold(grey, thresh, currScale, params->adaptiveThreshConstant);

            // detect rectangles
            _findMarkerContours(thresh, candidatesArrays[i], contoursArrays[i],
                                params->minMarkerPerimeterRate, params->maxMarkerPerimeterRate,
                                params->polygonalApproxAccuracyRate, params->minCornerDistanceRate,
                                params->minDistanceToBorder);
        }
    });

    // join candidates
    for(int i = 0; i < nScales; i++) {
        for(unsigned int j = 0; j < candidatesArrays[i].size(); j++) {
            candidates.push_back(candidatesArrays[i][j]);
            contours.push_back(contoursArrays[i][j]);
        }
    }
}


/**
 * @brief Detect square candidates in the input image
 */
static void _detectCandidates(InputArray _image, vector< vector< vector< Point2f > > >& candidatesSetOut,
                              vector< vector< vector< Point > > >& contoursSetOut, const Ptr<DetectorParameters> &_params) {

    Mat image = _image.getMat();
    CV_Assert(image.total() != 0);

    /// 1. CONVERT TO GRAY
    Mat grey;
    _convertToGrey(image, grey);

    vector< vector< Point2f > > candidates;
    vector< vector< Point > > contours;
    /// 2. DETECT FIRST SET OF CANDIDATES
    _detectInitialCandidates(grey, candidates, contours, _params);

    /// 3. SORT CORNERS
    _reorderCandidatesCorners(candidates);

    /// 4. FILTER OUT NEAR CANDIDATE PAIRS
    // save the outter/inner border (i.e. potential candidates)
    _filterTooCloseCandidates(candidates, candidatesSetOut, contours, contoursSetOut,
                              _params->minMarkerDistanceRate, _params->detectInvertedMarker);
}


/**
  * @brief Given an input image and candidate corners, extract the bits of the candidate, including
  * the border bits
  */
static Mat _extractBits(InputArray _image, InputArray _corners, int markerSize,
                        int markerBorderBits, int cellSize, double cellMarginRate,
                        double minStdDevOtsu) {

    CV_Assert(_image.getMat().channels() == 1);
    CV_Assert(_corners.total() == 4);
    CV_Assert(markerBorderBits > 0 && cellSize > 0 && cellMarginRate >= 0 && cellMarginRate <= 1);
    CV_Assert(minStdDevOtsu >= 0);

    // number of bits in the marker
    int markerSizeWithBorders = markerSize + 2 * markerBorderBits;
    int cellMarginPixels = int(cellMarginRate * cellSize);

    Mat resultImg; // marker image after removing perspective
    int resultImgSize = markerSizeWithBorders * cellSize;
    Mat resultImgCorners(4, 1, CV_32FC2);
    resultImgCorners.ptr< Point2f >(0)[0] = Point2f(0, 0);
    resultImgCorners.ptr< Point2f >(0)[1] = Point2f((float)resultImgSize - 1, 0);
    resultImgCorners.ptr< Point2f >(0)[2] =
        Point2f((float)resultImgSize - 1, (float)resultImgSize - 1);
    resultImgCorners.ptr< Point2f >(0)[3] = Point2f(0, (float)resultImgSize - 1);

    // remove perspective
    Mat transformation = getPerspectiveTransform(_corners, resultImgCorners);
    warpPerspective(_image, resultImg, transformation, Size(resultImgSize, resultImgSize),
                    INTER_NEAREST);

    // output image containing the bits
    Mat bits(markerSizeWithBorders, markerSizeWithBorders, CV_8UC1, Scalar::all(0));

    // check if standard deviation is enough to apply Otsu
    // if not enough, it probably means all bits are the same color (black or white)
    Mat mean, stddev;
    // Remove some border just to avoid border noise from perspective transformation
    Mat innerRegion = resultImg.colRange(cellSize / 2, resultImg.cols - cellSize / 2)
                          .rowRange(cellSize / 2, resultImg.rows - cellSize / 2);
    meanStdDev(innerRegion, mean, stddev);
    if(stddev.ptr< double >(0)[0] < minStdDevOtsu) {
        // all black or all white, depending on mean value
        if(mean.ptr< double >(0)[0] > 127)
            bits.setTo(1);
        else
            bits.setTo(0);
        return bits;
    }

    // now extract code, first threshold using Otsu
    threshold(resultImg, resultImg, 125, 255, THRESH_BINARY | THRESH_OTSU);

    // for each cell
    for(int y = 0; y < markerSizeWithBorders; y++) {
        for(int x = 0; x < markerSizeWithBorders; x++) {
            int Xstart = x * (cellSize) + cellMarginPixels;
            int Ystart = y * (cellSize) + cellMarginPixels;
            Mat square = resultImg(Rect(Xstart, Ystart, cellSize - 2 * cellMarginPixels,
                                        cellSize - 2 * cellMarginPixels));
            // count white pixels on each cell to assign its value
            size_t nZ = (size_t) countNonZero(square);
            if(nZ > square.total() / 2) bits.at< unsigned char >(y, x) = 1;
        }
    }

    return bits;
}



/**
  * @brief Return number of erroneous bits in border, i.e. number of white bits in border.
  */
static int _getBorderErrors(const Mat &bits, int markerSize, int borderSize) {

    int sizeWithBorders = markerSize + 2 * borderSize;

    CV_Assert(markerSize > 0 && bits.cols == sizeWithBorders && bits.rows == sizeWithBorders);

    int totalErrors = 0;
    for(int y = 0; y < sizeWithBorders; y++) {
        for(int k = 0; k < borderSize; k++) {
            if(bits.ptr< unsigned char >(y)[k] != 0) totalErrors++;
            if(bits.ptr< unsigned char >(y)[sizeWithBorders - 1 - k] != 0) totalErrors++;
        }
    }
    for(int x = borderSize; x < sizeWithBorders - borderSize; x++) {
        for(int k = 0; k < borderSize; k++) {
            if(bits.ptr< unsigned char >(k)[x] != 0) totalErrors++;
            if(bits.ptr< unsigned char >(sizeWithBorders - 1 - k)[x] != 0) totalErrors++;
        }
    }
    return totalErrors;
}


/**
 * @brief Tries to identify one candidate given the dictionary
 * @return candidate typ. zero if the candidate is not valid,
 *                           1 if the candidate is a black candidate (default candidate)
 *                           2 if the candidate is a white candidate
 */
static uint8_t _identifyOneCandidate(const Ptr<Dictionary>& dictionary, InputArray _image,
                                  vector<Point2f>& _corners, int& idx,
                                  const Ptr<DetectorParameters>& params)
{
    CV_Assert(_corners.size() == 4);
    CV_Assert(_image.getMat().total() != 0);
    CV_Assert(params->markerBorderBits > 0);

    uint8_t typ=1;
    // get bits
    Mat candidateBits =
        _extractBits(_image, _corners, dictionary->markerSize, params->markerBorderBits,
                     params->perspectiveRemovePixelPerCell,
                     params->perspectiveRemoveIgnoredMarginPerCell, params->minOtsuStdDev);

    // analyze border bits
    int maximumErrorsInBorder =
        int(dictionary->markerSize * dictionary->markerSize * params->maxErroneousBitsInBorderRate);
    int borderErrors =
        _getBorderErrors(candidateBits, dictionary->markerSize, params->markerBorderBits);

    // check if it is a white marker
    if(params->detectInvertedMarker){
        // to get from 255 to 1
        Mat invertedImg = ~candidateBits-254;
        int invBError = _getBorderErrors(invertedImg, dictionary->markerSize, params->markerBorderBits);
        // white marker
        if(invBError<borderErrors){
            borderErrors = invBError;
            invertedImg.copyTo(candidateBits);
            typ=2;
        }
    }
    if(borderErrors > maximumErrorsInBorder) return 0; // border is wrong

    // take only inner bits
    Mat onlyBits =
        candidateBits.rowRange(params->markerBorderBits,
                               candidateBits.rows - params->markerBorderBits)
            .colRange(params->markerBorderBits, candidateBits.rows - params->markerBorderBits);

    // try to indentify the marker
    int rotation;
    if(!dictionary->identify(onlyBits, idx, rotation, params->errorCorrectionRate))
        return 0;

    // shift corner positions to the correct rotation
    if(rotation != 0) {
        std::rotate(_corners.begin(), _corners.begin() + 4 - rotation, _corners.end());
    }
    return typ;
}

<<<<<<< HEAD
=======

/**
  * ParallelLoopBody class for the parallelization of the marker identification step
  * Called from function _identifyCandidates()
  */
class IdentifyCandidatesParallel : public ParallelLoopBody {
    public:
    IdentifyCandidatesParallel(const Mat& _grey, vector< vector< Point2f > >& _candidates,
                               const Ptr<Dictionary> &_dictionary,
                               vector< int >& _idsTmp, vector< uint8_t >& _validCandidates,
                               const Ptr<DetectorParameters> &_params)
        : grey(_grey), candidates(_candidates), dictionary(_dictionary),
          idsTmp(_idsTmp), validCandidates(_validCandidates), params(_params) {}

    void operator()(const Range &range) const CV_OVERRIDE
    {
        const int begin = range.start;
        const int end = range.end;

        for(int i = begin; i < end; i++) {
            int currId;
            validCandidates[i] = _identifyOneCandidate(dictionary, grey, candidates[i], currId, params);

            if(validCandidates[i] > 0)
                idsTmp[i] = currId;
        }

    }

    private:
    IdentifyCandidatesParallel &operator=(const IdentifyCandidatesParallel &); // to quiet MSVC

    const Mat &grey;
    vector< vector< Point2f > >& candidates;
    const Ptr<Dictionary> &dictionary;
    vector< int > &idsTmp;
    vector< uint8_t > &validCandidates;
    const Ptr<DetectorParameters> &params;
};



>>>>>>> bb5dadd7
/**
 * @brief Copy the contents of a corners vector to an OutputArray, settings its size.
 */
static void _copyVector2Output(vector< vector< Point2f > > &vec, OutputArrayOfArrays out) {
    out.create((int)vec.size(), 1, CV_32FC2);

    if(out.isMatVector()) {
        for (unsigned int i = 0; i < vec.size(); i++) {
            out.create(4, 1, CV_32FC2, i);
            Mat &m = out.getMatRef(i);
            Mat(Mat(vec[i]).t()).copyTo(m);
        }
    }
    else if(out.isUMatVector()) {
        for (unsigned int i = 0; i < vec.size(); i++) {
            out.create(4, 1, CV_32FC2, i);
            UMat &m = out.getUMatRef(i);
            Mat(Mat(vec[i]).t()).copyTo(m);
        }
    }
    else if(out.kind() == _OutputArray::STD_VECTOR_VECTOR){
        for (unsigned int i = 0; i < vec.size(); i++) {
            out.create(4, 1, CV_32FC2, i);
            Mat m = out.getMat(i);
            Mat(Mat(vec[i]).t()).copyTo(m);
        }
    }
    else {
        CV_Error(cv::Error::StsNotImplemented,
                 "Only Mat vector, UMat vector, and vector<vector> OutputArrays are currently supported.");
    }
}



/**
 * @brief Identify square candidates according to a marker dictionary
 */
static void _identifyCandidates(InputArray _image, vector< vector< vector< Point2f > > >& _candidatesSet,
                                vector< vector< vector<Point> > >& _contoursSet, const Ptr<Dictionary> &_dictionary,
                                vector< vector< Point2f > >& _accepted, vector< vector<Point> >& _contours, vector< int >& ids,
                                const Ptr<DetectorParameters> &params,
                                OutputArrayOfArrays _rejected = noArray()) {

    int ncandidates = (int)_candidatesSet[0].size();
    vector< vector< Point2f > > accepted;
    vector< vector< Point2f > > rejected;

    vector< vector< Point > > contours;

    CV_Assert(_image.getMat().total() != 0);

    Mat grey;
    _convertToGrey(_image.getMat(), grey);

    vector< int > idsTmp(ncandidates, -1);
    vector< uint8_t > validCandidates(ncandidates, 0);

    //// Analyze each of the candidates
<<<<<<< HEAD
    parallel_for_(Range(0, ncandidates), [&](const Range &range) {
        const int begin = range.start;
        const int end = range.end;

        for(int i = begin; i < end; i++) {
            int currId;
            if(_identifyOneCandidate(_dictionary, grey, _candidates[i], currId, params)) {
                validCandidates[i] = 1;
                idsTmp[i] = currId;
            }
        }
    });
=======
    parallel_for_(Range(0, ncandidates),
                  IdentifyCandidatesParallel(grey,
                                             params->detectInvertedMarker ? _candidatesSet[1] : _candidatesSet[0],
                                             _dictionary, idsTmp,
                                             validCandidates, params));
>>>>>>> bb5dadd7

    for(int i = 0; i < ncandidates; i++) {
        if(validCandidates[i] > 0) {
            // add the white valid candidate
            if( params->detectInvertedMarker && validCandidates[i] == 2 ){
                accepted.push_back(_candidatesSet[1][i]);
                ids.push_back(idsTmp[i]);

                contours.push_back(_contoursSet[1][i]);
                continue;
            }
            // add the default (black) valid candidate
            accepted.push_back(_candidatesSet[0][i]);
            ids.push_back(idsTmp[i]);

            contours.push_back(_contoursSet[0][i]);

        } else {
            rejected.push_back(_candidatesSet[0][i]);
        }
    }

    // parse output
    _accepted = accepted;

    _contours= contours;

    if(_rejected.needed()) {
        _copyVector2Output(rejected, _rejected);
    }
}


/**
  * @brief Return object points for the system centered in a single marker, given the marker length
  */
static void _getSingleMarkerObjectPoints(float markerLength, OutputArray _objPoints) {

    CV_Assert(markerLength > 0);

    _objPoints.create(4, 1, CV_32FC3);
    Mat objPoints = _objPoints.getMat();
    // set coordinate system in the middle of the marker, with Z pointing out
    objPoints.ptr< Vec3f >(0)[0] = Vec3f(-markerLength / 2.f, markerLength / 2.f, 0);
    objPoints.ptr< Vec3f >(0)[1] = Vec3f(markerLength / 2.f, markerLength / 2.f, 0);
    objPoints.ptr< Vec3f >(0)[2] = Vec3f(markerLength / 2.f, -markerLength / 2.f, 0);
    objPoints.ptr< Vec3f >(0)[3] = Vec3f(-markerLength / 2.f, -markerLength / 2.f, 0);
}

/**
 * Line fitting  A * B = C :: Called from function refineCandidateLines
 * @param nContours, contour-container
 */
static Point3f _interpolate2Dline(const std::vector<cv::Point2f>& nContours){
	float minX, minY, maxX, maxY;
	minX = maxX = nContours[0].x;
	minY = maxY = nContours[0].y;

	for(unsigned int i = 0; i< nContours.size(); i++){
		minX = nContours[i].x < minX ? nContours[i].x : minX;
		minY = nContours[i].y < minY ? nContours[i].y : minY;
		maxX = nContours[i].x > maxX ? nContours[i].x : maxX;
		maxY = nContours[i].y > maxY ? nContours[i].y : maxY;
	}

	Mat A = Mat::ones((int)nContours.size(), 2, CV_32F); // Coefficient Matrix (N x 2)
	Mat B((int)nContours.size(), 1, CV_32F);				// Variables   Matrix (N x 1)
	Mat C;											// Constant

	if(maxX - minX > maxY - minY){
		for(unsigned int i =0; i < nContours.size(); i++){
            A.at<float>(i,0)= nContours[i].x;
            B.at<float>(i,0)= nContours[i].y;
		}

		solve(A, B, C, DECOMP_NORMAL);

		return Point3f(C.at<float>(0, 0), -1., C.at<float>(1, 0));
	}
	else{
		for(unsigned int i =0; i < nContours.size(); i++){
			A.at<float>(i,0)= nContours[i].y;
			B.at<float>(i,0)= nContours[i].x;
		}

		solve(A, B, C, DECOMP_NORMAL);

		return Point3f(-1., C.at<float>(0, 0), C.at<float>(1, 0));
	}

}

/**
 * Find the Point where the lines crosses :: Called from function refineCandidateLines
 * @param nLine1
 * @param nLine2
 * @return Crossed Point
 */
static Point2f _getCrossPoint(Point3f nLine1, Point3f nLine2){
	Matx22f A(nLine1.x, nLine1.y, nLine2.x, nLine2.y);
	Vec2f B(-nLine1.z, -nLine2.z);
	return Vec2f(A.solve(B).val);
}

static void _distortPoints(vector<cv::Point2f>& in, const Mat& camMatrix, const Mat& distCoeff) {
    // trivial extrinsics
    Matx31f Rvec(0,0,0);
    Matx31f Tvec(0,0,0);

    // calculate 3d points and then reproject, so opencv makes the distortion internally
    vector<cv::Point3f> cornersPoints3d;
    for (unsigned int i = 0; i < in.size(); i++){
        float x= (in[i].x - float(camMatrix.at<double>(0, 2))) / float(camMatrix.at<double>(0, 0));
        float y= (in[i].y - float(camMatrix.at<double>(1, 2))) / float(camMatrix.at<double>(1, 1));
        cornersPoints3d.push_back(Point3f(x,y,1));
    }
    cv::projectPoints(cornersPoints3d, Rvec, Tvec, camMatrix, distCoeff, in);
}

/**
 * Refine Corners using the contour vector :: Called from function detectMarkers
 * @param nContours, contour-container
 * @param nCorners, candidate Corners
 * @param camMatrix, cameraMatrix input 3x3 floating-point camera matrix
 * @param distCoeff, distCoeffs vector of distortion coefficient
 */
static void _refineCandidateLines(std::vector<Point>& nContours, std::vector<Point2f>& nCorners, const Mat& camMatrix, const Mat& distCoeff){
	vector<Point2f> contour2f(nContours.begin(), nContours.end());

	if(!camMatrix.empty() && !distCoeff.empty()){
		undistortPoints(contour2f, contour2f, camMatrix, distCoeff);
	}

	/* 5 groups :: to group the edges
	 * 4 - classified by its corner
	 * extra group - (temporary) if contours do not begin with a corner
	 */
	vector<Point2f> cntPts[5];
	int cornerIndex[4]={-1};
	int group=4;

	for ( unsigned int i =0; i < nContours.size(); i++ ) {
		for(unsigned int j=0; j<4; j++){
			if ( nCorners[j] == contour2f[i] ){
				cornerIndex[j] = i;
				group=j;
			}
		}
		cntPts[group].push_back(contour2f[i]);
	}

	// saves extra group into corresponding
	if( !cntPts[4].empty() ){
		for( unsigned int i=0; i < cntPts[4].size() ; i++ )
			cntPts[group].push_back(cntPts[4].at(i));
		cntPts[4].clear();
	}

	//Evaluate contour direction :: using the position of the detected corners
	int inc=1;

        inc = ( (cornerIndex[0] > cornerIndex[1]) &&  (cornerIndex[3] > cornerIndex[0]) ) ? -1:inc;
	inc = ( (cornerIndex[2] > cornerIndex[3]) &&  (cornerIndex[1] > cornerIndex[2]) ) ? -1:inc;

	// calculate the line :: who passes through the grouped points
	Point3f lines[4];
	for(int i=0; i<4; i++){
		lines[i]=_interpolate2Dline(cntPts[i]);
	}

	/*
	 * calculate the corner :: where the lines crosses to each other
	 * clockwise direction		no clockwise direction
	 *      0                           1
	 *      .---. 1                     .---. 2
	 *      |   |                       |   |
	 *    3 .___.                     0 .___.
	 *          2                           3
	 */
	for(int i=0; i < 4; i++){
		if(inc<0)
			nCorners[i] = _getCrossPoint(lines[ i ], lines[ (i+1)%4 ]);	// 01 12 23 30
		else
			nCorners[i] = _getCrossPoint(lines[ i ], lines[ (i+3)%4 ]);	// 30 01 12 23
	}

	if(!camMatrix.empty() && !distCoeff.empty()){
		_distortPoints(nCorners, camMatrix, distCoeff);
	}
}

#ifdef APRIL_DEBUG
static void _darken(const Mat &im){
    for (int y = 0; y < im.rows; y++) {
        for (int x = 0; x < im.cols; x++) {
            im.data[im.cols*y+x] /= 2;
        }
    }
}
#endif

/**
 *
 * @param im_orig
 * @param _params
 * @param candidates
 * @param contours
 */
static void _apriltag(Mat im_orig, const Ptr<DetectorParameters> & _params, std::vector< std::vector< Point2f > > &candidates,
        std::vector< std::vector< Point > > &contours){

    ///////////////////////////////////////////////////////////
    /// Step 1. Detect quads according to requested image decimation
    /// and blurring parameters.
    Mat quad_im;
    im_orig.copyTo(quad_im);

    if (_params->aprilTagQuadDecimate > 1){
        resize(im_orig, quad_im, Size(), 1/_params->aprilTagQuadDecimate, 1/_params->aprilTagQuadDecimate, INTER_AREA );
    }

    // Apply a Blur
    if (_params->aprilTagQuadSigma != 0) {
        // compute a reasonable kernel width by figuring that the
        // kernel should go out 2 std devs.
        //
        // max sigma          ksz
        // 0.499              1  (disabled)
        // 0.999              3
        // 1.499              5
        // 1.999              7

        float sigma = fabsf((float) _params->aprilTagQuadSigma);

        int ksz = cvFloor(4 * sigma); // 2 std devs in each direction
        ksz |= 1; // make odd number

        if (ksz > 1) {
            if (_params->aprilTagQuadSigma > 0)
                GaussianBlur(quad_im, quad_im, Size(ksz, ksz), sigma, sigma, BORDER_REPLICATE);
            else {
                Mat orig;
                quad_im.copyTo(orig);
                GaussianBlur(quad_im, quad_im, Size(ksz, ksz), sigma, sigma, BORDER_REPLICATE);

                // SHARPEN the image by subtracting the low frequency components.
                for (int y = 0; y < orig.rows; y++) {
                    for (int x = 0; x < orig.cols; x++) {
                        int vorig = orig.data[y*orig.step + x];
                        int vblur = quad_im.data[y*quad_im.step + x];

                        int v = 2*vorig - vblur;
                        if (v < 0)
                            v = 0;
                        if (v > 255)
                            v = 255;

                        quad_im.data[y*quad_im.step + x] = (uint8_t) v;
                    }
                }
            }
        }
    }

#ifdef APRIL_DEBUG
    imwrite("1.1 debug_preprocess.pnm", quad_im);
#endif

    ///////////////////////////////////////////////////////////
    /// Step 2. do the Threshold :: get the set of candidate quads
    zarray_t *quads = apriltag_quad_thresh(_params, quad_im, contours);

    CV_Assert(quads != NULL);

    // adjust centers of pixels so that they correspond to the
    // original full-resolution image.
    if (_params->aprilTagQuadDecimate > 1) {
        for (int i = 0; i < _zarray_size(quads); i++) {
            struct sQuad *q;
            _zarray_get_volatile(quads, i, &q);
            for (int j = 0; j < 4; j++) {
                q->p[j][0] *= _params->aprilTagQuadDecimate;
                q->p[j][1] *= _params->aprilTagQuadDecimate;
            }
        }
    }

#ifdef APRIL_DEBUG
    Mat im_quads = im_orig.clone();
    im_quads = im_quads*0.5;
    srandom(0);

    for (int i = 0; i < _zarray_size(quads); i++) {
        struct sQuad *quad;
        _zarray_get_volatile(quads, i, &quad);

        const int bias = 100;
        int color = bias + (random() % (255-bias));

        line(im_quads, Point(quad->p[0][0], quad->p[0][1]), Point(quad->p[1][0], quad->p[1][1]), color, 1);
        line(im_quads, Point(quad->p[1][0], quad->p[1][1]), Point(quad->p[2][0], quad->p[2][1]), color, 1);
        line(im_quads, Point(quad->p[2][0], quad->p[2][1]), Point(quad->p[3][0], quad->p[3][1]), color, 1);
        line(im_quads, Point(quad->p[3][0], quad->p[3][1]), Point(quad->p[0][0], quad->p[0][1]), color, 1);
    }
    imwrite("1.2 debug_quads_raw.pnm", im_quads);
#endif

    ////////////////////////////////////////////////////////////////
    /// Step 3. Save the output :: candidate corners
    for (int i = 0; i < _zarray_size(quads); i++) {
        struct sQuad *quad;
        _zarray_get_volatile(quads, i, &quad);

        std::vector< Point2f > corners;
        corners.push_back(Point2f(quad->p[3][0], quad->p[3][1]));   //pA
        corners.push_back(Point2f(quad->p[0][0], quad->p[0][1]));   //pB
        corners.push_back(Point2f(quad->p[1][0], quad->p[1][1]));   //pC
        corners.push_back(Point2f(quad->p[2][0], quad->p[2][1]));   //pD

        candidates.push_back(corners);
    }

    _zarray_destroy(quads);
}


/**
  */
void detectMarkers(InputArray _image, const Ptr<Dictionary> &_dictionary, OutputArrayOfArrays _corners,
                   OutputArray _ids, const Ptr<DetectorParameters> &_params,
                   OutputArrayOfArrays _rejectedImgPoints, InputArrayOfArrays camMatrix, InputArrayOfArrays distCoeff) {

    CV_Assert(!_image.empty());

    Mat grey;
    _convertToGrey(_image.getMat(), grey);

    /// STEP 1: Detect marker candidates
    vector< vector< Point2f > > candidates;
    vector< vector< Point > > contours;
    vector< int > ids;

    vector< vector< vector< Point2f > > > candidatesSet;
    vector< vector< vector< Point > > > contoursSet;
    /// STEP 1.a Detect marker candidates :: using AprilTag
    if(_params->cornerRefinementMethod == CORNER_REFINE_APRILTAG){
        _apriltag(grey, _params, candidates, contours);

        candidatesSet.push_back(candidates);
        contoursSet.push_back(contours);
    }

    /// STEP 1.b Detect marker candidates :: traditional way
    else
        _detectCandidates(grey, candidatesSet, contoursSet, _params);

    /// STEP 2: Check candidate codification (identify markers)
    _identifyCandidates(grey, candidatesSet, contoursSet, _dictionary, candidates, contours, ids, _params,
                        _rejectedImgPoints);

    // copy to output arrays
    _copyVector2Output(candidates, _corners);
    Mat(ids).copyTo(_ids);

    /// STEP 3: Corner refinement :: use corner subpix
    if( _params->cornerRefinementMethod == CORNER_REFINE_SUBPIX ) {
        CV_Assert(_params->cornerRefinementWinSize > 0 && _params->cornerRefinementMaxIterations > 0 &&
                  _params->cornerRefinementMinAccuracy > 0);

        //// do corner refinement for each of the detected markers
        parallel_for_(Range(0, _corners.cols()), [&](const Range& range) {
            const int begin = range.start;
            const int end = range.end;

            for (int i = begin; i < end; i++) {
                cornerSubPix(grey, _corners.getMat(i),
                             Size(_params->cornerRefinementWinSize, _params->cornerRefinementWinSize),
                             Size(-1, -1),
                             TermCriteria(TermCriteria::MAX_ITER | TermCriteria::EPS,
                                          _params->cornerRefinementMaxIterations,
                                          _params->cornerRefinementMinAccuracy));
            }
        });
    }

    /// STEP 3, Optional : Corner refinement :: use contour container
    if( _params->cornerRefinementMethod == CORNER_REFINE_CONTOUR){

        if(! _ids.empty()){

            // do corner refinement using the contours for each detected markers
            parallel_for_(Range(0, _corners.cols()), [&](const Range& range) {
                for (int i = range.start; i < range.end; i++) {
                    _refineCandidateLines(contours[i], candidates[i], camMatrix.getMat(),
                                          distCoeff.getMat());
                }
            });

            // copy the corners to the output array
            _copyVector2Output(candidates, _corners);
        }
    }
}

/**
  */
void estimatePoseSingleMarkers(InputArrayOfArrays _corners, float markerLength,
                               InputArray _cameraMatrix, InputArray _distCoeffs,
                               OutputArray _rvecs, OutputArray _tvecs, OutputArray _objPoints) {

    CV_Assert(markerLength > 0);

    Mat markerObjPoints;
    _getSingleMarkerObjectPoints(markerLength, markerObjPoints);
    int nMarkers = (int)_corners.total();
    _rvecs.create(nMarkers, 1, CV_64FC3);
    _tvecs.create(nMarkers, 1, CV_64FC3);

    Mat rvecs = _rvecs.getMat(), tvecs = _tvecs.getMat();

    //// for each marker, calculate its pose
    parallel_for_(Range(0, nMarkers), [&](const Range& range) {
        const int begin = range.start;
        const int end = range.end;

        for (int i = begin; i < end; i++) {
            solvePnP(markerObjPoints, _corners.getMat(i), _cameraMatrix, _distCoeffs, rvecs.at<Vec3d>(i),
                     tvecs.at<Vec3d>(i));
        }
    });

    if(_objPoints.needed()){
        markerObjPoints.convertTo(_objPoints, -1);
    }
}



void getBoardObjectAndImagePoints(const Ptr<Board> &board, InputArrayOfArrays detectedCorners,
    InputArray detectedIds, OutputArray objPoints, OutputArray imgPoints) {

    CV_Assert(board->ids.size() == board->objPoints.size());
    CV_Assert(detectedIds.total() == detectedCorners.total());

    size_t nDetectedMarkers = detectedIds.total();

    vector< Point3f > objPnts;
    objPnts.reserve(nDetectedMarkers);

    vector< Point2f > imgPnts;
    imgPnts.reserve(nDetectedMarkers);

    // look for detected markers that belong to the board and get their information
    for(unsigned int i = 0; i < nDetectedMarkers; i++) {
        int currentId = detectedIds.getMat().ptr< int >(0)[i];
        for(unsigned int j = 0; j < board->ids.size(); j++) {
            if(currentId == board->ids[j]) {
                for(int p = 0; p < 4; p++) {
                    objPnts.push_back(board->objPoints[j][p]);
                    imgPnts.push_back(detectedCorners.getMat(i).ptr< Point2f >(0)[p]);
                }
            }
        }
    }

    // create output
    Mat(objPnts).copyTo(objPoints);
    Mat(imgPnts).copyTo(imgPoints);
}



/**
  * Project board markers that are not included in the list of detected markers
  */
static void _projectUndetectedMarkers(const Ptr<Board> &_board, InputOutputArrayOfArrays _detectedCorners,
                                      InputOutputArray _detectedIds, InputArray _cameraMatrix,
                                      InputArray _distCoeffs,
                                      vector< vector< Point2f > >& _undetectedMarkersProjectedCorners,
                                      OutputArray _undetectedMarkersIds) {

    // first estimate board pose with the current avaible markers
    Mat rvec, tvec;
    int boardDetectedMarkers;
    boardDetectedMarkers = aruco::estimatePoseBoard(_detectedCorners, _detectedIds, _board,
                                                    _cameraMatrix, _distCoeffs, rvec, tvec);

    // at least one marker from board so rvec and tvec are valid
    if(boardDetectedMarkers == 0) return;

    // search undetected markers and project them using the previous pose
    vector< vector< Point2f > > undetectedCorners;
    vector< int > undetectedIds;
    for(unsigned int i = 0; i < _board->ids.size(); i++) {
        int foundIdx = -1;
        for(unsigned int j = 0; j < _detectedIds.total(); j++) {
            if(_board->ids[i] == _detectedIds.getMat().ptr< int >()[j]) {
                foundIdx = j;
                break;
            }
        }

        // not detected
        if(foundIdx == -1) {
            undetectedCorners.push_back(vector< Point2f >());
            undetectedIds.push_back(_board->ids[i]);
            projectPoints(_board->objPoints[i], rvec, tvec, _cameraMatrix, _distCoeffs,
                          undetectedCorners.back());
        }
    }


    // parse output
    Mat(undetectedIds).copyTo(_undetectedMarkersIds);
    _undetectedMarkersProjectedCorners = undetectedCorners;
}



/**
  * Interpolate board markers that are not included in the list of detected markers using
  * global homography
  */
static void _projectUndetectedMarkers(const Ptr<Board> &_board, InputOutputArrayOfArrays _detectedCorners,
                                      InputOutputArray _detectedIds,
                                      vector< vector< Point2f > >& _undetectedMarkersProjectedCorners,
                                      OutputArray _undetectedMarkersIds) {


    // check board points are in the same plane, if not, global homography cannot be applied
    CV_Assert(_board->objPoints.size() > 0);
    CV_Assert(_board->objPoints[0].size() > 0);
    float boardZ = _board->objPoints[0][0].z;
    for(unsigned int i = 0; i < _board->objPoints.size(); i++) {
        for(unsigned int j = 0; j < _board->objPoints[i].size(); j++) {
            CV_Assert(boardZ == _board->objPoints[i][j].z);
        }
    }

    vector< Point2f > detectedMarkersObj2DAll; // Object coordinates (without Z) of all the detected
                                               // marker corners in a single vector
    vector< Point2f > imageCornersAll; // Image corners of all detected markers in a single vector
    vector< vector< Point2f > > undetectedMarkersObj2D; // Object coordinates (without Z) of all
                                                        // missing markers in different vectors
    vector< int > undetectedMarkersIds; // ids of missing markers
    // find markers included in board, and missing markers from board. Fill the previous vectors
    for(unsigned int j = 0; j < _board->ids.size(); j++) {
        bool found = false;
        for(unsigned int i = 0; i < _detectedIds.total(); i++) {
            if(_detectedIds.getMat().ptr< int >()[i] == _board->ids[j]) {
                for(int c = 0; c < 4; c++) {
                    imageCornersAll.push_back(_detectedCorners.getMat(i).ptr< Point2f >()[c]);
                    detectedMarkersObj2DAll.push_back(
                        Point2f(_board->objPoints[j][c].x, _board->objPoints[j][c].y));
                }
                found = true;
                break;
            }
        }
        if(!found) {
            undetectedMarkersObj2D.push_back(vector< Point2f >());
            for(int c = 0; c < 4; c++) {
                undetectedMarkersObj2D.back().push_back(
                    Point2f(_board->objPoints[j][c].x, _board->objPoints[j][c].y));
            }
            undetectedMarkersIds.push_back(_board->ids[j]);
        }
    }
    if(imageCornersAll.size() == 0) return;

    // get homography from detected markers
    Mat transformation = findHomography(detectedMarkersObj2DAll, imageCornersAll);

    _undetectedMarkersProjectedCorners.resize(undetectedMarkersIds.size());

    // for each undetected marker, apply transformation
    for(unsigned int i = 0; i < undetectedMarkersObj2D.size(); i++) {
        perspectiveTransform(undetectedMarkersObj2D[i], _undetectedMarkersProjectedCorners[i], transformation);
    }

    Mat(undetectedMarkersIds).copyTo(_undetectedMarkersIds);
}



/**
  */
void refineDetectedMarkers(InputArray _image, const Ptr<Board> &_board,
                           InputOutputArrayOfArrays _detectedCorners, InputOutputArray _detectedIds,
                           InputOutputArrayOfArrays _rejectedCorners, InputArray _cameraMatrix,
                           InputArray _distCoeffs, float minRepDistance, float errorCorrectionRate,
                           bool checkAllOrders, OutputArray _recoveredIdxs,
                           const Ptr<DetectorParameters> &_params) {

    CV_Assert(minRepDistance > 0);

    if(_detectedIds.total() == 0 || _rejectedCorners.total() == 0) return;

    DetectorParameters &params = *_params;

    // get projections of missing markers in the board
    vector< vector< Point2f > > undetectedMarkersCorners;
    vector< int > undetectedMarkersIds;
    if(_cameraMatrix.total() != 0) {
        // reproject based on camera projection model
        _projectUndetectedMarkers(_board, _detectedCorners, _detectedIds, _cameraMatrix, _distCoeffs,
                                  undetectedMarkersCorners, undetectedMarkersIds);

    } else {
        // reproject based on global homography
        _projectUndetectedMarkers(_board, _detectedCorners, _detectedIds, undetectedMarkersCorners,
                                  undetectedMarkersIds);
    }

    // list of missing markers indicating if they have been assigned to a candidate
    vector< bool > alreadyIdentified(_rejectedCorners.total(), false);

    // maximum bits that can be corrected
    Dictionary &dictionary = *(_board->dictionary);
    int maxCorrectionRecalculated =
        int(double(dictionary.maxCorrectionBits) * errorCorrectionRate);

    Mat grey;
    _convertToGrey(_image, grey);

    // vector of final detected marker corners and ids
    vector< Mat > finalAcceptedCorners;
    vector< int > finalAcceptedIds;
    // fill with the current markers
    finalAcceptedCorners.resize(_detectedCorners.total());
    finalAcceptedIds.resize(_detectedIds.total());
    for(unsigned int i = 0; i < _detectedIds.total(); i++) {
        finalAcceptedCorners[i] = _detectedCorners.getMat(i).clone();
        finalAcceptedIds[i] = _detectedIds.getMat().ptr< int >()[i];
    }
    vector< int > recoveredIdxs; // original indexes of accepted markers in _rejectedCorners

    // for each missing marker, try to find a correspondence
    for(unsigned int i = 0; i < undetectedMarkersIds.size(); i++) {

        // best match at the moment
        int closestCandidateIdx = -1;
        double closestCandidateDistance = minRepDistance * minRepDistance + 1;
        Mat closestRotatedMarker;

        for(unsigned int j = 0; j < _rejectedCorners.total(); j++) {
            if(alreadyIdentified[j]) continue;

            // check distance
            double minDistance = closestCandidateDistance + 1;
            bool valid = false;
            int validRot = 0;
            for(int c = 0; c < 4; c++) { // first corner in rejected candidate
                double currentMaxDistance = 0;
                for(int k = 0; k < 4; k++) {
                    Point2f rejCorner = _rejectedCorners.getMat(j).ptr< Point2f >()[(c + k) % 4];
                    Point2f distVector = undetectedMarkersCorners[i][k] - rejCorner;
                    double cornerDist = distVector.x * distVector.x + distVector.y * distVector.y;
                    currentMaxDistance = max(currentMaxDistance, cornerDist);
                }
                // if distance is better than current best distance
                if(currentMaxDistance < closestCandidateDistance) {
                    valid = true;
                    validRot = c;
                    minDistance = currentMaxDistance;
                }
                if(!checkAllOrders) break;
            }

            if(!valid) continue;

            // apply rotation
            Mat rotatedMarker;
            if(checkAllOrders) {
                rotatedMarker = Mat(4, 1, CV_32FC2);
                for(int c = 0; c < 4; c++)
                    rotatedMarker.ptr< Point2f >()[c] =
                        _rejectedCorners.getMat(j).ptr< Point2f >()[(c + 4 + validRot) % 4];
            }
            else rotatedMarker = _rejectedCorners.getMat(j);

            // last filter, check if inner code is close enough to the assigned marker code
            int codeDistance = 0;
            // if errorCorrectionRate, dont check code
            if(errorCorrectionRate >= 0) {

                // extract bits
                Mat bits = _extractBits(
                    grey, rotatedMarker, dictionary.markerSize, params.markerBorderBits,
                    params.perspectiveRemovePixelPerCell,
                    params.perspectiveRemoveIgnoredMarginPerCell, params.minOtsuStdDev);

                Mat onlyBits =
                    bits.rowRange(params.markerBorderBits, bits.rows - params.markerBorderBits)
                        .colRange(params.markerBorderBits, bits.rows - params.markerBorderBits);

                codeDistance =
                    dictionary.getDistanceToId(onlyBits, undetectedMarkersIds[i], false);
            }

            // if everythin is ok, assign values to current best match
            if(errorCorrectionRate < 0 || codeDistance < maxCorrectionRecalculated) {
                closestCandidateIdx = j;
                closestCandidateDistance = minDistance;
                closestRotatedMarker = rotatedMarker;
            }
        }

        // if at least one good match, we have rescue the missing marker
        if(closestCandidateIdx >= 0) {

            // subpixel refinement
            if(_params->cornerRefinementMethod == CORNER_REFINE_SUBPIX) {
                CV_Assert(params.cornerRefinementWinSize > 0 &&
                          params.cornerRefinementMaxIterations > 0 &&
                          params.cornerRefinementMinAccuracy > 0);
                cornerSubPix(grey, closestRotatedMarker,
                             Size(params.cornerRefinementWinSize, params.cornerRefinementWinSize),
                             Size(-1, -1), TermCriteria(TermCriteria::MAX_ITER | TermCriteria::EPS,
                                                        params.cornerRefinementMaxIterations,
                                                        params.cornerRefinementMinAccuracy));
            }

            // remove from rejected
            alreadyIdentified[closestCandidateIdx] = true;

            // add to detected
            finalAcceptedCorners.push_back(closestRotatedMarker);
            finalAcceptedIds.push_back(undetectedMarkersIds[i]);

            // add the original index of the candidate
            recoveredIdxs.push_back(closestCandidateIdx);
        }
    }

    // parse output
    if(finalAcceptedIds.size() != _detectedIds.total()) {
        _detectedCorners.clear();
        _detectedIds.clear();

        // parse output
        Mat(finalAcceptedIds).copyTo(_detectedIds);

        _detectedCorners.create((int)finalAcceptedCorners.size(), 1, CV_32FC2);
        for(unsigned int i = 0; i < finalAcceptedCorners.size(); i++) {
            _detectedCorners.create(4, 1, CV_32FC2, i, true);
            for(int j = 0; j < 4; j++) {
                _detectedCorners.getMat(i).ptr< Point2f >()[j] =
                    finalAcceptedCorners[i].ptr< Point2f >()[j];
            }
        }

        // recalculate _rejectedCorners based on alreadyIdentified
        vector< Mat > finalRejected;
        for(unsigned int i = 0; i < alreadyIdentified.size(); i++) {
            if(!alreadyIdentified[i]) {
                finalRejected.push_back(_rejectedCorners.getMat(i).clone());
            }
        }

        _rejectedCorners.clear();
        _rejectedCorners.create((int)finalRejected.size(), 1, CV_32FC2);
        for(unsigned int i = 0; i < finalRejected.size(); i++) {
            _rejectedCorners.create(4, 1, CV_32FC2, i, true);
            for(int j = 0; j < 4; j++) {
                _rejectedCorners.getMat(i).ptr< Point2f >()[j] =
                    finalRejected[i].ptr< Point2f >()[j];
            }
        }

        if(_recoveredIdxs.needed()) {
            Mat(recoveredIdxs).copyTo(_recoveredIdxs);
        }
    }
}




/**
  */
int estimatePoseBoard(InputArrayOfArrays _corners, InputArray _ids, const Ptr<Board> &board,
                      InputArray _cameraMatrix, InputArray _distCoeffs, InputOutputArray _rvec,
                      InputOutputArray _tvec, bool useExtrinsicGuess) {

    CV_Assert(_corners.total() == _ids.total());

    // get object and image points for the solvePnP function
    Mat objPoints, imgPoints;
    getBoardObjectAndImagePoints(board, _corners, _ids, objPoints, imgPoints);

    CV_Assert(imgPoints.total() == objPoints.total());

    if(objPoints.total() == 0) // 0 of the detected markers in board
        return 0;

    solvePnP(objPoints, imgPoints, _cameraMatrix, _distCoeffs, _rvec, _tvec, useExtrinsicGuess);

    // divide by four since all the four corners are concatenated in the array for each marker
    return (int)objPoints.total() / 4;
}




/**
 */
void GridBoard::draw(Size outSize, OutputArray _img, int marginSize, int borderBits) {
    _drawPlanarBoardImpl(this, outSize, _img, marginSize, borderBits);
}


/**
*/
Ptr<Board> Board::create(InputArrayOfArrays objPoints, const Ptr<Dictionary> &dictionary, InputArray ids) {

    CV_Assert(objPoints.total() == ids.total());
    CV_Assert(objPoints.type() == CV_32FC3 || objPoints.type() == CV_32FC1);

    std::vector< std::vector< Point3f > > obj_points_vector;
    for (unsigned int i = 0; i < objPoints.total(); i++) {
        std::vector<Point3f> corners;
        Mat corners_mat = objPoints.getMat(i);

        if(corners_mat.type() == CV_32FC1)
            corners_mat = corners_mat.reshape(3);
        CV_Assert(corners_mat.total() == 4);

        for (int j = 0; j < 4; j++) {
            corners.push_back(corners_mat.at<Point3f>(j));
        }
        obj_points_vector.push_back(corners);
    }

    Ptr<Board> res = makePtr<Board>();
    ids.copyTo(res->ids);
    res->objPoints = obj_points_vector;
    res->dictionary = cv::makePtr<Dictionary>(dictionary);
    return res;
}

/**
 */
Ptr<GridBoard> GridBoard::create(int markersX, int markersY, float markerLength, float markerSeparation,
                            const Ptr<Dictionary> &dictionary, int firstMarker) {

    CV_Assert(markersX > 0 && markersY > 0 && markerLength > 0 && markerSeparation > 0);

    Ptr<GridBoard> res = makePtr<GridBoard>();

    res->_markersX = markersX;
    res->_markersY = markersY;
    res->_markerLength = markerLength;
    res->_markerSeparation = markerSeparation;
    res->dictionary = dictionary;

    size_t totalMarkers = (size_t) markersX * markersY;
    res->ids.resize(totalMarkers);
    res->objPoints.reserve(totalMarkers);

    // fill ids with first identifiers
    for(unsigned int i = 0; i < totalMarkers; i++) {
        res->ids[i] = i + firstMarker;
    }

    // calculate Board objPoints
    float maxY = (float)markersY * markerLength + (markersY - 1) * markerSeparation;
    for(int y = 0; y < markersY; y++) {
        for(int x = 0; x < markersX; x++) {
            vector< Point3f > corners;
            corners.resize(4);
            corners[0] = Point3f(x * (markerLength + markerSeparation),
                                 maxY - y * (markerLength + markerSeparation), 0);
            corners[1] = corners[0] + Point3f(markerLength, 0, 0);
            corners[2] = corners[0] + Point3f(markerLength, -markerLength, 0);
            corners[3] = corners[0] + Point3f(0, -markerLength, 0);
            res->objPoints.push_back(corners);
        }
    }

    return res;
}



/**
 */
void drawDetectedMarkers(InputOutputArray _image, InputArrayOfArrays _corners,
                         InputArray _ids, Scalar borderColor) {


    CV_Assert(_image.getMat().total() != 0 &&
              (_image.getMat().channels() == 1 || _image.getMat().channels() == 3));
    CV_Assert((_corners.total() == _ids.total()) || _ids.total() == 0);

    // calculate colors
    Scalar textColor, cornerColor;
    textColor = cornerColor = borderColor;
    swap(textColor.val[0], textColor.val[1]);     // text color just sawp G and R
    swap(cornerColor.val[1], cornerColor.val[2]); // corner color just sawp G and B

    int nMarkers = (int)_corners.total();
    for(int i = 0; i < nMarkers; i++) {
        Mat currentMarker = _corners.getMat(i);
        CV_Assert(currentMarker.total() == 4 && currentMarker.type() == CV_32FC2);

        // draw marker sides
        for(int j = 0; j < 4; j++) {
            Point2f p0, p1;
            p0 = currentMarker.ptr< Point2f >(0)[j];
            p1 = currentMarker.ptr< Point2f >(0)[(j + 1) % 4];
            line(_image, p0, p1, borderColor, 1);
        }
        // draw first corner mark
        rectangle(_image, currentMarker.ptr< Point2f >(0)[0] - Point2f(3, 3),
                  currentMarker.ptr< Point2f >(0)[0] + Point2f(3, 3), cornerColor, 1, LINE_AA);

        // draw ID
        if(_ids.total() != 0) {
            Point2f cent(0, 0);
            for(int p = 0; p < 4; p++)
                cent += currentMarker.ptr< Point2f >(0)[p];
            cent = cent / 4.;
            stringstream s;
            s << "id=" << _ids.getMat().ptr< int >(0)[i];
            putText(_image, s.str(), cent, FONT_HERSHEY_SIMPLEX, 0.5, textColor, 2);
        }
    }
}



/**
 */
void drawAxis(InputOutputArray _image, InputArray _cameraMatrix, InputArray _distCoeffs, InputArray _rvec,
              InputArray _tvec, float length)
{
    drawFrameAxes(_image, _cameraMatrix, _distCoeffs, _rvec, _tvec, length, 3);
}

/**
 */
void drawMarker(const Ptr<Dictionary> &dictionary, int id, int sidePixels, OutputArray _img, int borderBits) {
    dictionary->drawMarker(id, sidePixels, _img, borderBits);
}



void _drawPlanarBoardImpl(Board *_board, Size outSize, OutputArray _img, int marginSize,
                     int borderBits) {

    CV_Assert(!outSize.empty());
    CV_Assert(marginSize >= 0);

    _img.create(outSize, CV_8UC1);
    Mat out = _img.getMat();
    out.setTo(Scalar::all(255));
    out.adjustROI(-marginSize, -marginSize, -marginSize, -marginSize);

    // calculate max and min values in XY plane
    CV_Assert(_board->objPoints.size() > 0);
    float minX, maxX, minY, maxY;
    minX = maxX = _board->objPoints[0][0].x;
    minY = maxY = _board->objPoints[0][0].y;

    for(unsigned int i = 0; i < _board->objPoints.size(); i++) {
        for(int j = 0; j < 4; j++) {
            minX = min(minX, _board->objPoints[i][j].x);
            maxX = max(maxX, _board->objPoints[i][j].x);
            minY = min(minY, _board->objPoints[i][j].y);
            maxY = max(maxY, _board->objPoints[i][j].y);
        }
    }

    float sizeX = maxX - minX;
    float sizeY = maxY - minY;

    // proportion transformations
    float xReduction = sizeX / float(out.cols);
    float yReduction = sizeY / float(out.rows);

    // determine the zone where the markers are placed
    if(xReduction > yReduction) {
        int nRows = int(sizeY / xReduction);
        int rowsMargins = (out.rows - nRows) / 2;
        out.adjustROI(-rowsMargins, -rowsMargins, 0, 0);
    } else {
        int nCols = int(sizeX / yReduction);
        int colsMargins = (out.cols - nCols) / 2;
        out.adjustROI(0, 0, -colsMargins, -colsMargins);
    }

    // now paint each marker
    Dictionary &dictionary = *(_board->dictionary);
    Mat marker;
    Point2f outCorners[3];
    Point2f inCorners[3];
    for(unsigned int m = 0; m < _board->objPoints.size(); m++) {
        // transform corners to markerZone coordinates
        for(int j = 0; j < 3; j++) {
            Point2f pf = Point2f(_board->objPoints[m][j].x, _board->objPoints[m][j].y);
            // move top left to 0, 0
            pf -= Point2f(minX, minY);
            pf.x = pf.x / sizeX * float(out.cols);
            pf.y = (1.0f - pf.y / sizeY) * float(out.rows);
            outCorners[j] = pf;
        }

        // get marker
        Size dst_sz(outCorners[2] - outCorners[0]); // assuming CCW order
        dst_sz.width = dst_sz.height = std::min(dst_sz.width, dst_sz.height); //marker should be square
        dictionary.drawMarker(_board->ids[m], dst_sz.width, marker, borderBits);

        if((outCorners[0].y == outCorners[1].y) && (outCorners[1].x == outCorners[2].x)) {
            // marker is aligned to image axes
            marker.copyTo(out(Rect(outCorners[0], dst_sz)));
            continue;
        }

        // interpolate tiny marker to marker position in markerZone
        inCorners[0] = Point2f(-0.5f, -0.5f);
        inCorners[1] = Point2f(marker.cols - 0.5f, -0.5f);
        inCorners[2] = Point2f(marker.cols - 0.5f, marker.rows - 0.5f);

        // remove perspective
        Mat transformation = getAffineTransform(inCorners, outCorners);
        warpAffine(marker, out, transformation, out.size(), INTER_LINEAR,
                        BORDER_TRANSPARENT);
    }
}



/**
 */
void drawPlanarBoard(const Ptr<Board> &_board, Size outSize, OutputArray _img, int marginSize,
                     int borderBits) {
    _drawPlanarBoardImpl(_board, outSize, _img, marginSize, borderBits);
}



/**
 */
double calibrateCameraAruco(InputArrayOfArrays _corners, InputArray _ids, InputArray _counter,
                            const Ptr<Board> &board, Size imageSize, InputOutputArray _cameraMatrix,
                            InputOutputArray _distCoeffs, OutputArrayOfArrays _rvecs,
                            OutputArrayOfArrays _tvecs,
                            OutputArray _stdDeviationsIntrinsics,
                            OutputArray _stdDeviationsExtrinsics,
                            OutputArray _perViewErrors,
                            int flags, TermCriteria criteria) {

    // for each frame, get properly processed imagePoints and objectPoints for the calibrateCamera
    // function
    vector< Mat > processedObjectPoints, processedImagePoints;
    size_t nFrames = _counter.total();
    int markerCounter = 0;
    for(size_t frame = 0; frame < nFrames; frame++) {
        int nMarkersInThisFrame =  _counter.getMat().ptr< int >()[frame];
        vector< Mat > thisFrameCorners;
        vector< int > thisFrameIds;

        CV_Assert(nMarkersInThisFrame > 0);

        thisFrameCorners.reserve((size_t) nMarkersInThisFrame);
        thisFrameIds.reserve((size_t) nMarkersInThisFrame);
        for(int j = markerCounter; j < markerCounter + nMarkersInThisFrame; j++) {
            thisFrameCorners.push_back(_corners.getMat(j));
            thisFrameIds.push_back(_ids.getMat().ptr< int >()[j]);
        }
        markerCounter += nMarkersInThisFrame;
        Mat currentImgPoints, currentObjPoints;
        getBoardObjectAndImagePoints(board, thisFrameCorners, thisFrameIds, currentObjPoints,
            currentImgPoints);
        if(currentImgPoints.total() > 0 && currentObjPoints.total() > 0) {
            processedImagePoints.push_back(currentImgPoints);
            processedObjectPoints.push_back(currentObjPoints);
        }
    }

    return calibrateCamera(processedObjectPoints, processedImagePoints, imageSize, _cameraMatrix,
                           _distCoeffs, _rvecs, _tvecs, _stdDeviationsIntrinsics, _stdDeviationsExtrinsics,
                           _perViewErrors, flags, criteria);
}



/**
 */
double calibrateCameraAruco(InputArrayOfArrays _corners, InputArray _ids, InputArray _counter,
  const Ptr<Board> &board, Size imageSize, InputOutputArray _cameraMatrix,
  InputOutputArray _distCoeffs, OutputArrayOfArrays _rvecs,
  OutputArrayOfArrays _tvecs, int flags, TermCriteria criteria) {
    return calibrateCameraAruco(_corners, _ids, _counter, board, imageSize, _cameraMatrix, _distCoeffs, _rvecs, _tvecs,
      noArray(), noArray(), noArray(), flags, criteria);
}



}
}<|MERGE_RESOLUTION|>--- conflicted
+++ resolved
@@ -560,51 +560,6 @@
     return typ;
 }
 
-<<<<<<< HEAD
-=======
-
-/**
-  * ParallelLoopBody class for the parallelization of the marker identification step
-  * Called from function _identifyCandidates()
-  */
-class IdentifyCandidatesParallel : public ParallelLoopBody {
-    public:
-    IdentifyCandidatesParallel(const Mat& _grey, vector< vector< Point2f > >& _candidates,
-                               const Ptr<Dictionary> &_dictionary,
-                               vector< int >& _idsTmp, vector< uint8_t >& _validCandidates,
-                               const Ptr<DetectorParameters> &_params)
-        : grey(_grey), candidates(_candidates), dictionary(_dictionary),
-          idsTmp(_idsTmp), validCandidates(_validCandidates), params(_params) {}
-
-    void operator()(const Range &range) const CV_OVERRIDE
-    {
-        const int begin = range.start;
-        const int end = range.end;
-
-        for(int i = begin; i < end; i++) {
-            int currId;
-            validCandidates[i] = _identifyOneCandidate(dictionary, grey, candidates[i], currId, params);
-
-            if(validCandidates[i] > 0)
-                idsTmp[i] = currId;
-        }
-
-    }
-
-    private:
-    IdentifyCandidatesParallel &operator=(const IdentifyCandidatesParallel &); // to quiet MSVC
-
-    const Mat &grey;
-    vector< vector< Point2f > >& candidates;
-    const Ptr<Dictionary> &dictionary;
-    vector< int > &idsTmp;
-    vector< uint8_t > &validCandidates;
-    const Ptr<DetectorParameters> &params;
-};
-
-
-
->>>>>>> bb5dadd7
 /**
  * @brief Copy the contents of a corners vector to an OutputArray, settings its size.
  */
@@ -664,26 +619,20 @@
     vector< uint8_t > validCandidates(ncandidates, 0);
 
     //// Analyze each of the candidates
-<<<<<<< HEAD
     parallel_for_(Range(0, ncandidates), [&](const Range &range) {
         const int begin = range.start;
         const int end = range.end;
 
+        vector< vector< Point2f > >& candidates = params->detectInvertedMarker ? _candidatesSet[1] : _candidatesSet[0];
+
         for(int i = begin; i < end; i++) {
             int currId;
-            if(_identifyOneCandidate(_dictionary, grey, _candidates[i], currId, params)) {
-                validCandidates[i] = 1;
+            validCandidates[i] = _identifyOneCandidate(_dictionary, grey, candidates[i], currId, params);
+
+            if(validCandidates[i] > 0)
                 idsTmp[i] = currId;
-            }
         }
     });
-=======
-    parallel_for_(Range(0, ncandidates),
-                  IdentifyCandidatesParallel(grey,
-                                             params->detectInvertedMarker ? _candidatesSet[1] : _candidatesSet[0],
-                                             _dictionary, idsTmp,
-                                             validCandidates, params));
->>>>>>> bb5dadd7
 
     for(int i = 0; i < ncandidates; i++) {
         if(validCandidates[i] > 0) {
