/*M///////////////////////////////////////////////////////////////////////////////////////
//
//  IMPORTANT: READ BEFORE DOWNLOADING, COPYING, INSTALLING OR USING.
//
//  By downloading, copying, installing or using the software you agree to this license.
//  If you do not agree to this license, do not download, install,
//  copy or use the software.
//
// Copyright (C) 2013, Alfonso Sanchez-Beato, all rights reserved.
// Third party copyrights are property of their respective owners.
//
// Redistribution and use in source and binary forms, with or without modification,
// are permitted provided that the following conditions are met:
//
//   * Redistribution's of source code must retain the above copyright notice,
//     this list of conditions and the following disclaimer.
//
//   * Redistribution's in binary form must reproduce the above copyright notice,
//     this list of conditions and the following disclaimer in the documentation
//     and/or other materials provided with the distribution.
//
//   * The name of the copyright holders may not be used to endorse or promote products
//     derived from this software without specific prior written permission.
//
// This software is provided by the copyright holders and contributors "as is" and
// any express or implied warranties, including, but not limited to, the implied
// warranties of merchantability and fitness for a particular purpose are disclaimed.
// In no event shall the contributors be liable for any direct,
// indirect, incidental, special, exemplary, or consequential damages
// (including, but not limited to, procurement of substitute goods or services;
// loss of use, data, or profits; or business interruption) however caused
// and on any theory of liability, whether in contract, strict liability,
// or tort (including negligence or otherwise) arising in any way out of
// the use of this software, even if advised of the possibility of such damage.
//
//M*/

#include <iostream>
#include <opencv2/imgcodecs.hpp>
#include <opencv2/highgui.hpp> // OpenCV window I/O
#include <opencv2/imgproc.hpp> // OpenCV image transformations

#ifdef COMPARE_FEATURES
#include <opencv2/xfeatures2d.hpp>
#include <opencv2/calib3d.hpp>
#include <opencv2/calib3d/calib3d_c.h>
using namespace cv::xfeatures2d;
#endif

#include "opencv2/reg/mapaffine.hpp"
#include "opencv2/reg/mapshift.hpp"
#include "opencv2/reg/mapprojec.hpp"
#include "opencv2/reg/mappergradshift.hpp"
#include "opencv2/reg/mappergradeuclid.hpp"
#include "opencv2/reg/mappergradsimilar.hpp"
#include "opencv2/reg/mappergradaffine.hpp"
#include "opencv2/reg/mappergradproj.hpp"
#include "opencv2/reg/mapperpyramid.hpp"

static const char* DIFF_IM = "Image difference";
static const char* DIFF_REGPIX_IM = "Image difference: pixel registered";

using namespace cv;
using namespace cv::reg;
using namespace std;

static void showDifference(const Mat& image1, const Mat& image2, const char* title)
{
    Mat img1, img2;
    image1.convertTo(img1, CV_32FC3);
    image2.convertTo(img2, CV_32FC3);
    if(img1.channels() != 1)
<<<<<<< HEAD
        cvtColor(img1, img1, COLOR_RGB2GRAY);
    if(img2.channels() != 1)
        cvtColor(img2, img2, COLOR_RGB2GRAY);
=======
        cvtColor(img1, img1, COLOR_BGR2GRAY);
    if(img2.channels() != 1)
        cvtColor(img2, img2, COLOR_BGR2GRAY);
>>>>>>> fae2d927

    Mat imgDiff;
    img1.copyTo(imgDiff);
    imgDiff -= img2;
    imgDiff /= 2.f;
    imgDiff += 128.f;

    Mat imgSh;
    imgDiff.convertTo(imgSh, CV_8UC3);
    imshow(title, imgSh);
}

static void testShift(const Mat& img1)
{
    Mat img2;

    // Warp original image
    Vec<double, 2> shift(5., 5.);
    MapShift mapTest(shift);
    mapTest.warp(img1, img2);
    showDifference(img1, img2, DIFF_IM);

    // Register
    Ptr<MapperGradShift> mapper = makePtr<MapperGradShift>();
    MapperPyramid mappPyr(mapper);
    Ptr<Map> mapPtr = mappPyr.calculate(img1, img2);

    // Print result
    MapShift* mapShift = dynamic_cast<MapShift*>(mapPtr.get());
    cout << endl << "--- Testing shift mapper ---" << endl;
    cout << Mat(shift) << endl;
    cout << Mat(mapShift->getShift()) << endl;

    // Display registration accuracy
    Mat dest;
    mapShift->inverseWarp(img2, dest);
    showDifference(img1, dest, DIFF_REGPIX_IM);

    waitKey(0);
    destroyWindow(DIFF_IM);
    destroyWindow(DIFF_REGPIX_IM);
}

static void testEuclidean(const Mat& img1)
{
    Mat img2;

    // Warp original image
    double theta = 3*CV_PI/180;
    double cosT = cos(theta);
    double sinT = sin(theta);
    Matx<double, 2, 2> linTr(cosT, -sinT, sinT, cosT);
    Vec<double, 2> shift(5., 5.);
    MapAffine mapTest(linTr, shift);
    mapTest.warp(img1, img2);
    showDifference(img1, img2, DIFF_IM);

    // Register
    Ptr<MapperGradEuclid> mapper = makePtr<MapperGradEuclid>();
    MapperPyramid mappPyr(mapper);
    Ptr<Map> mapPtr = mappPyr.calculate(img1, img2);

    // Print result
    MapAffine* mapAff = dynamic_cast<MapAffine*>(mapPtr.get());
    cout << endl << "--- Testing Euclidean mapper ---" << endl;
    cout << Mat(linTr) << endl;
    cout << Mat(shift) << endl;
    cout << Mat(mapAff->getLinTr()) << endl;
    cout << Mat(mapAff->getShift()) << endl;

    // Display registration accuracy
    Mat dest;
    mapAff->inverseWarp(img2, dest);
    showDifference(img1, dest, DIFF_REGPIX_IM);

    waitKey(0);
    destroyWindow(DIFF_IM);
    destroyWindow(DIFF_REGPIX_IM);
}

static void testSimilarity(const Mat& img1)
{
    Mat img2;

    // Warp original image
    double theta = 3*CV_PI/180;
    double scale = 0.95;
    double a = scale*cos(theta);
    double b = scale*sin(theta);
    Matx<double, 2, 2> linTr(a, -b, b, a);
    Vec<double, 2> shift(5., 5.);
    MapAffine mapTest(linTr, shift);
    mapTest.warp(img1, img2);
    showDifference(img1, img2, DIFF_IM);

    // Register
    Ptr<MapperGradSimilar> mapper = makePtr<MapperGradSimilar>();
    MapperPyramid mappPyr(mapper);
    Ptr<Map> mapPtr = mappPyr.calculate(img1, img2);

    // Print result
    MapAffine* mapAff = dynamic_cast<MapAffine*>(mapPtr.get());
    cout << endl << "--- Testing similarity mapper ---" << endl;
    cout << Mat(linTr) << endl;
    cout << Mat(shift) << endl;
    cout << Mat(mapAff->getLinTr()) << endl;
    cout << Mat(mapAff->getShift()) << endl;

    // Display registration accuracy
    Mat dest;
    mapAff->inverseWarp(img2, dest);
    showDifference(img1, dest, DIFF_REGPIX_IM);

    waitKey(0);
    destroyWindow(DIFF_IM);
    destroyWindow(DIFF_REGPIX_IM);
}

static void testAffine(const Mat& img1)
{
    Mat img2;

    // Warp original image
    Matx<double, 2, 2> linTr(1., 0.1, -0.01, 1.);
    Vec<double, 2> shift(1., 1.);
    MapAffine mapTest(linTr, shift);
    mapTest.warp(img1, img2);
    showDifference(img1, img2, DIFF_IM);

    // Register
    Ptr<MapperGradAffine> mapper = makePtr<MapperGradAffine>();
    MapperPyramid mappPyr(mapper);
    Ptr<Map> mapPtr = mappPyr.calculate(img1, img2);

    // Print result
    MapAffine* mapAff = dynamic_cast<MapAffine*>(mapPtr.get());
    cout << endl << "--- Testing affine mapper ---" << endl;
    cout << Mat(linTr) << endl;
    cout << Mat(shift) << endl;
    cout << Mat(mapAff->getLinTr()) << endl;
    cout << Mat(mapAff->getShift()) << endl;

    // Display registration accuracy
    Mat dest;
    mapAff->inverseWarp(img2, dest);
    showDifference(img1, dest, DIFF_REGPIX_IM);

    waitKey(0);
    destroyWindow(DIFF_IM);
    destroyWindow(DIFF_REGPIX_IM);
}

static void testProjective(const Mat& img1)
{
    Mat img2;

    // Warp original image
    Matx<double, 3, 3> projTr(1., 0., 0., 0., 1., 0., 0.0001, 0.0001, 1);
    MapProjec mapTest(projTr);
    mapTest.warp(img1, img2);
    showDifference(img1, img2, DIFF_IM);

    // Register
    Ptr<MapperGradProj> mapper = makePtr<MapperGradProj>();
    MapperPyramid mappPyr(mapper);
    Ptr<Map> mapPtr = mappPyr.calculate(img1, img2);

    // Print result
    MapProjec* mapProj = dynamic_cast<MapProjec*>(mapPtr.get());
    mapProj->normalize();
    cout << endl << "--- Testing projective transformation mapper ---" << endl;
    cout << Mat(projTr) << endl;
    cout << Mat(mapProj->getProjTr()) << endl;

    // Display registration accuracy
    Mat dest;
    mapProj->inverseWarp(img2, dest);
    showDifference(img1, dest, DIFF_REGPIX_IM);

    waitKey(0);
    destroyWindow(DIFF_IM);
    destroyWindow(DIFF_REGPIX_IM);
}

#ifdef COMPARE_FEATURES
//
// Following an example from
// http:// ramsrigoutham.com/2012/11/22/panorama-image-stitching-in-opencv/
//
static void calcHomographyFeature(const Mat& image1, const Mat& image2)
{
    static const char* difffeat = "Difference feature registered";

    Mat gray_image1;
    Mat gray_image2;
    // Convert to Grayscale
    if(image1.channels() != 1)
<<<<<<< HEAD
        cvtColor(image1, gray_image1, COLOR_RGB2GRAY);
    else
        image1.copyTo(gray_image1);
    if(image2.channels() != 1)
        cvtColor(image2, gray_image2, COLOR_RGB2GRAY);
=======
        cvtColor(image1, gray_image1, COLOR_BGR2GRAY);
    else
        image1.copyTo(gray_image1);
    if(image2.channels() != 1)
        cvtColor(image2, gray_image2, COLOR_BGR2GRAY);
>>>>>>> fae2d927
    else
        image2.copyTo(gray_image2);

    //-- Step 1: Detect the keypoints using SIFT or SURF Detector
#ifdef USE_SIFT
    Ptr<Feature2D> features = SIFT::create();
#else
    int minHessian = 400;
    Ptr<Feature2D> features = SURF::create(minHessian);
#endif

    std::vector<KeyPoint> keypoints_object, keypoints_scene;

    features->detect(gray_image1, keypoints_object);
    features->detect(gray_image2, keypoints_scene);

    //-- Step 2: Calculate descriptors (feature vectors)

    Mat descriptors_object, descriptors_scene;

    features->compute(gray_image1, keypoints_object, descriptors_object);
    features->compute(gray_image2, keypoints_scene, descriptors_scene);

    //-- Step 3: Matching descriptor vectors using FLANN matcher
    FlannBasedMatcher matcher;
    std::vector<DMatch> matches;
    matcher.match(descriptors_object, descriptors_scene, matches);

    double max_dist = 0; double min_dist = 100;

    //-- Quick calculation of max and min distances between keypoints
    for(int i = 0; i < descriptors_object.rows; i++)
    {
        double dist = matches[i].distance;
        if( dist < min_dist ) min_dist = dist;
        if( dist > max_dist ) max_dist = dist;
    }

    //-- Use only "good" matches (i.e. whose distance is less than 3*min_dist)
    std::vector<DMatch> good_matches;

    for(int i = 0; i < descriptors_object.rows; i++) {
        if(matches[i].distance < 3*min_dist) {
            good_matches.push_back( matches[i]);
        }
    }
    std::vector< Point2f > obj;
    std::vector< Point2f > scene;

    for(size_t i = 0; i < good_matches.size(); i++)
    {
        //-- Get the keypoints from the good matches
        obj.push_back( keypoints_object[ good_matches[i].queryIdx ].pt );
        scene.push_back( keypoints_scene[ good_matches[i].trainIdx ].pt );
    }

    // Find the Homography Matrix
    Mat H = findHomography( obj, scene, RANSAC );
    // Use the Homography Matrix to warp the images
    Mat result;
    Mat Hinv = H.inv();
    warpPerspective(image2, result, Hinv, image1.size());

    cout << "--- Feature method\n" << H << endl;

    Mat imf1, resf;
    image1.convertTo(imf1, CV_64FC3);
    result.convertTo(resf, CV_64FC3);
    showDifference(imf1, resf, difffeat);
}

static void calcHomographyPixel(const Mat& img1, const Mat& img2)
{
    static const char* diffpixel = "Difference pixel registered";

    // Register using pixel differences
    Ptr<MapperGradProj> mapper = makePtr<MapperGradProj>();
    MapperPyramid mappPyr(mapper);
    Ptr<Map> mapPtr = mappPyr.calculate(img1, img2);

    // Print result
    MapProjec* mapProj = dynamic_cast<MapProjec*>(mapPtr.get());
    mapProj->normalize();
    cout << "--- Pixel-based method\n" << Mat(mapProj->getProjTr()) << endl;

    // Display registration accuracy
    Mat dest;
    mapProj->inverseWarp(img2, dest);
    showDifference(img1, dest, diffpixel);
}

static void comparePixelVsFeature(const Mat& img1_8b, const Mat& img2_8b)
{
    static const char* difforig = "Difference non-registered";

    // Show difference of images
    Mat img1, img2;
    img1_8b.convertTo(img1, CV_64FC3);
    img2_8b.convertTo(img2, CV_64FC3);
    showDifference(img1, img2, difforig);
    cout << endl << "--- Comparing feature-based with pixel difference based ---" << endl;

    // Register using SURF keypoints
    calcHomographyFeature(img1_8b, img2_8b);

    // Register using pixel differences
    calcHomographyPixel(img1, img2);

    waitKey(0);
}
#endif

int main(void)
{
    Mat img1;
    img1 = imread("home.png", IMREAD_UNCHANGED);
    if(!img1.data) {
        cout <<  "Could not open or find file" << endl;
        return -1;
    }
    // Convert to double, 3 channels
    img1.convertTo(img1, CV_64FC3);

    testShift(img1);
    testEuclidean(img1);
    testSimilarity(img1);
    testAffine(img1);
    testProjective(img1);

#ifdef COMPARE_FEATURES
    Mat imgcmp1 = imread("LR_05.png", IMREAD_UNCHANGED);
    if(!imgcmp1.data) {
        cout <<  "Could not open or find file" << endl;
        return -1;
    }

    Mat imgcmp2 = imread("LR_06.png", IMREAD_UNCHANGED);
    if(!imgcmp2.data) {
        cout <<  "Could not open or find file" << endl;
        return -1;
    }
    comparePixelVsFeature(imgcmp1, imgcmp2);
#endif

    return 0;
}<|MERGE_RESOLUTION|>--- conflicted
+++ resolved
@@ -70,15 +70,9 @@
     image1.convertTo(img1, CV_32FC3);
     image2.convertTo(img2, CV_32FC3);
     if(img1.channels() != 1)
-<<<<<<< HEAD
-        cvtColor(img1, img1, COLOR_RGB2GRAY);
-    if(img2.channels() != 1)
-        cvtColor(img2, img2, COLOR_RGB2GRAY);
-=======
         cvtColor(img1, img1, COLOR_BGR2GRAY);
     if(img2.channels() != 1)
         cvtColor(img2, img2, COLOR_BGR2GRAY);
->>>>>>> fae2d927
 
     Mat imgDiff;
     img1.copyTo(imgDiff);
@@ -276,19 +270,11 @@
     Mat gray_image2;
     // Convert to Grayscale
     if(image1.channels() != 1)
-<<<<<<< HEAD
-        cvtColor(image1, gray_image1, COLOR_RGB2GRAY);
-    else
-        image1.copyTo(gray_image1);
-    if(image2.channels() != 1)
-        cvtColor(image2, gray_image2, COLOR_RGB2GRAY);
-=======
         cvtColor(image1, gray_image1, COLOR_BGR2GRAY);
     else
         image1.copyTo(gray_image1);
     if(image2.channels() != 1)
         cvtColor(image2, gray_image2, COLOR_BGR2GRAY);
->>>>>>> fae2d927
     else
         image2.copyTo(gray_image2);
 
